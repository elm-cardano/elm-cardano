--- conflicted
+++ resolved
@@ -6,13 +6,8 @@
     , Fee(..)
     , finalize, finalizeAdvanced, TxFinalizationError(..)
     , GovernanceState, emptyGovernanceState
-<<<<<<< HEAD
     , updateLocalState, addUtxosToLocalState
-    , dummyBytes
-=======
-    , updateLocalState
     , dummyBytes, dummyBytesWithPrefix, prettyBytes
->>>>>>> 292f95d5
     )
 
 {-| Cardano stuff
@@ -373,13 +368,8 @@
 @docs Fee
 @docs finalize, finalizeAdvanced, TxFinalizationError
 @docs GovernanceState, emptyGovernanceState
-<<<<<<< HEAD
 @docs updateLocalState, addUtxosToLocalState
-@docs dummyBytes
-=======
-@docs updateLocalState
 @docs dummyBytes, dummyBytesWithPrefix, prettyBytes
->>>>>>> 292f95d5
 
 -}
 
@@ -2553,7 +2543,6 @@
     }
 
 
-<<<<<<< HEAD
 {-| Helper function to add UTxOs to some local state.
 -}
 addUtxosToLocalState : List ( OutputReference, Output ) -> Utxo.RefDict Output -> Utxo.RefDict Output
@@ -2561,10 +2550,7 @@
     List.foldl (\( ref, output ) state -> Dict.Any.insert ref output state) oldState utxos
 
 
-{-| Unsafe helper function to make up some bytes of a given length,
-=======
 {-| Helper function to make up some bytes of a given length,
->>>>>>> 292f95d5
 starting by the given text when decoded as text.
 -}
 dummyBytes : Int -> String -> Bytes a
