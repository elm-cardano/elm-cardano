--- conflicted
+++ resolved
@@ -1,30 +1,18 @@
 module Bytes.Comparable exposing
     ( Bytes
-<<<<<<< HEAD
-    , chunksOf, width
+    , Any, toAny
+    , chunksOf, width, isEmpty
     , bytes, fromBytes, fromString, fromStringUnchecked, fromDecimal
     , toBytes, toString, toCbor, toDecimal, toWord8s
-=======
-    , Any, toAny
-    , chunksOf, width, isEmpty
-    , bytes, fromBytes, fromString, fromStringUnchecked
-    , toBytes, toString, toCbor
->>>>>>> 462d427d
     )
 
 {-| Comparable Bytes
 
 @docs Bytes
-<<<<<<< HEAD
-@docs chunksOf, width
+@docs Any, toAny
+@docs chunksOf, width, isEmpty
 @docs bytes, fromBytes, fromString, fromStringUnchecked, fromDecimal
 @docs toBytes, toString, toCbor, toDecimal, toWord8s
-=======
-@docs Any, toAny
-@docs chunksOf, width, isEmpty
-@docs bytes, fromBytes, fromString, fromStringUnchecked
-@docs toBytes, toString, toCbor
->>>>>>> 462d427d
 
 -}
 
@@ -104,7 +92,7 @@
 
 {-| Convert a decimal integer to [Bytes].
 -}
-fromDecimal : Int -> Bytes
+fromDecimal : Int -> Bytes a
 fromDecimal d =
     let
         str =
@@ -133,7 +121,7 @@
 
 {-| Convert a [Bytes] into its decimal equivalent.
 -}
-toDecimal : Bytes -> Int
+toDecimal : Bytes a -> Int
 toDecimal (Bytes str) =
     case HexString.fromString (String.toLower str) of
         Ok d ->
@@ -184,6 +172,6 @@
 
 {-| Convert a given [Bytes] into a list of decimal byte values.
 -}
-toWord8s : Bytes -> List Int
+toWord8s : Bytes a -> List Int
 toWord8s =
     chunksOf 1 >> List.map toDecimal